#![warn(clippy::pedantic)]
#![allow(clippy::cast_possible_truncation)]
#![deny(unsafe_code)]

<<<<<<< HEAD

use crate::safety::{nth_bit, Interrupt};
=======
use crate::{nth_bit, safety::Interrupt};
>>>>>>> 9f6037d4
use std::{
    fs::File,
    io,
    mem::size_of,
    path::{Path, PathBuf},
};

use thiserror::Error;

const MEM_PAGE_SIZE: u64 = 0x4000;
const MEM_DEFAULT_SIZE: u64 = 4096 * MEM_PAGE_SIZE;

#[allow(unused)]
#[derive(Debug, Clone, Copy)]
pub(crate) enum AccessMode {
    Translate,
    Read,
    Write,
    Execute,
}
#[derive(Debug, Clone, Copy)]
pub(crate) enum Response {
    AccViolation,
    NoPerms,
    OutOfBounds,
    Unaligned,
}
impl Response {
    pub(crate) const fn to_interrupt(self) -> Interrupt {
        match self {
            Self::AccViolation | Self::NoPerms | Self::OutOfBounds => Interrupt::AccessViolation,
            Self::Unaligned => Interrupt::UnalignedAccess,
        }
    }
}

#[allow(clippy::upper_case_acronyms)]
#[repr(C)]
#[derive(Debug, Clone)]
pub(crate) struct MMU {
    pub(crate) memory:          Box<[u8]>,
    pub(crate) page_table_base: u64,
}
#[derive(Debug, Clone, Copy, Error)]
#[error("Failed to initialize mmu")]
pub(crate) struct MMUInitError;
impl MMU {
    pub(crate) const fn mem_max(&self) -> u64 { (self.memory.len() - 1) as u64 }
    // pub(crate) const fn mem_len(&self) -> u64 { self.memory.len() as u64 }
    fn new_option(mem_cap: u64) -> Option<Self> {
        let mem_cap = if mem_cap == 0 { MEM_DEFAULT_SIZE } else { mem_cap };
        let capacity = mem_cap.try_into().ok()?;
        let memory = vec![0; capacity].into_boxed_slice();
        Some(Self { memory, page_table_base: 0 })
    }
    pub(crate) fn new(mem_cap: u64) -> Result<Self, MMUInitError> { Self::new_option(mem_cap).ok_or(MMUInitError) }
<<<<<<< HEAD
    pub(crate) fn load_image(&mut self, path: &Path) -> anyhow::Result<()> {
        let mut bin_file = File::open(path)?;
        let mut memory = &mut *self.memory;
        io::copy(&mut bin_file, &mut memory)?;
=======
    pub(crate) fn load_image(&mut self, path: &Path) -> Result<(), LoadImageError> {
        let mut bin = File::open(path).map_err(|_| LoadImageError::new_no_access(path))?;
        let err_op = |_| LoadImageError::new_no_load(path);
        let bin_size = bin.seek(std::io::SeekFrom::End(0)).map_err(err_op)?;
        bin.seek(std::io::SeekFrom::Start(0)).map_err(err_op)?;
        let ret_code = bin.read(&mut self.memory).map_err(err_op)?;
        if bin_size != ret_code as u64 {
            Err(LoadImageError::new_no_load(path))?;
        }
>>>>>>> 9f6037d4
        Ok(())
    }

    pub(crate) fn phys_get_sized<const SIZE: usize>(&self, addr: u64) -> Result<&'_ [u8; SIZE], Response> {
        if addr > self.mem_max() {
            Err(Response::OutOfBounds)
        } else if addr as usize % SIZE != 0 {
            Err(Response::Unaligned)
        } else {
            Ok(self.memory[addr as usize..][..SIZE].try_into().unwrap())
        }
    }
    pub(crate) fn phys_write_sized<const SIZE: usize>(&mut self, addr: u64, what: [u8; SIZE]) -> Result<(), Response> {
        if addr > self.mem_max() {
            Err(Response::OutOfBounds)
        } else if addr as usize % SIZE != 0 {
            Err(Response::Unaligned)
        } else {
            *<&mut [u8; SIZE]>::try_from(&mut self.memory[addr as usize..][..SIZE]).unwrap() = what;
            Ok(())
        }
    }
    pub(crate) fn phys_get_u8(&self, addr: u64) -> Result<u8, Response> {
        let [res] = self.phys_get_sized::<{ size_of::<u8>() }>(addr)?;
        Ok(*res)
    }
    pub(crate) fn phys_get_u16(&self, addr: u64) -> Result<u16, Response> {
        let bytes = self.phys_get_sized::<{ size_of::<u16>() }>(addr)?;
        Ok(u16::from_le_bytes(*bytes))
    }
    pub(crate) fn phys_get_u32(&self, addr: u64) -> Result<u32, Response> {
        let bytes = self.phys_get_sized::<{ size_of::<u32>() }>(addr)?;
        Ok(u32::from_le_bytes(*bytes))
    }
    pub(crate) fn phys_get_u64(&self, addr: u64) -> Result<u64, Response> {
        let bytes = self.phys_get_sized::<{ size_of::<u64>() }>(addr)?;
        Ok(u64::from_le_bytes(*bytes))
    }

    // physical read/write
    #[allow(unused)]
    pub(crate) fn phys_read_u8(&self, addr: u64, var: &mut u8) -> Result<(), Response> {
        *var = self.phys_get_u8(addr)?;
        Ok(())
    }
    #[allow(unused)]
    pub(crate) fn phys_read_u16(&self, addr: u64, var: &mut u16) -> Result<(), Response> {
        *var = self.phys_get_u16(addr)?;
        Ok(())
    }
    #[allow(unused)]
    pub(crate) fn phys_read_u32(&self, addr: u64, var: &mut u32) -> Result<(), Response> {
        *var = self.phys_get_u32(addr)?;
        Ok(())
    }
    pub(crate) fn phys_read_u64(&self, addr: u64, var: &mut u64) -> Result<(), Response> {
        *var = self.phys_get_u64(addr)?;
        Ok(())
    }

    pub(crate) fn phys_write_u8(&mut self, addr: u64, value: u8) -> Result<(), Response> { self.phys_write_sized(addr, value.to_le_bytes()) }
    pub(crate) fn phys_write_u16(&mut self, addr: u64, value: u16) -> Result<(), Response> { self.phys_write_sized(addr, value.to_le_bytes()) }
    pub(crate) fn phys_write_u32(&mut self, addr: u64, value: u32) -> Result<(), Response> { self.phys_write_sized(addr, value.to_le_bytes()) }
    pub(crate) fn phys_write_u64(&mut self, addr: u64, value: u64) -> Result<(), Response> { self.phys_write_sized(addr, value.to_le_bytes()) }

    pub(crate) fn translate_address(&self, r#virtual: u64, mode: AccessMode) -> Result<u64, Response> {
        let level_1_index = ((0b11_1111u64 << 58) & r#virtual) >> 58;
        let level_2_index = ((0b111_1111_1111u64 << 47) & r#virtual) >> 47;
        let level_3_index = ((0b111_1111_1111u64 << 36) & r#virtual) >> 36;
        let level_4_index = ((0b111_1111_1111u64 << 25) & r#virtual) >> 25;
        let level_5_index = ((0b111_1111_1111u64 << 14) & r#virtual) >> 14;
        let level_6_index = 0b11_1111_1111_1111_u64 & r#virtual;

        let next = self.translate_address_level(self.page_table_base, level_1_index, mode)?;

        // level two
        let next = self.translate_address_level(next, level_2_index, mode)?;

        // level three
        let next = self.translate_address_level(next, level_3_index, mode)?;

        // level four
        let next = self.translate_address_level(next, level_4_index, mode)?;

        // level five
        let next = self.translate_address_level(next, level_5_index, mode)?;

        Ok(next + level_6_index)
    }

    fn translate_address_level(&self, next: u64, level_index: u64, mode: AccessMode) -> Result<u64, Response> {
        let pde = match self.phys_get_u64(next + level_index * 8) {
            Ok(pde) if pde & 1 != 0 => pde,
            _ => return Err(Response::AccViolation),
        };
        let auth_pde = if pde & nth_bit(1) != 0 { pde } else { 0 };
        // get PDE
        // set authoritative perms
        // check perms
        if !has_perm(if auth_pde == 0 { pde } else { auth_pde }, mode) {
            return Err(Response::NoPerms);
        }
        Ok(0xFFFF_FFFF_FFFF_C000 & pde)
    }
}

fn has_perm(pde: u64, mode: AccessMode) -> bool {
    !(pde & nth_bit(2) == 0 && matches!(mode, AccessMode::Read)
        || pde & nth_bit(3) == 0 && matches!(mode, AccessMode::Write)
        || pde & nth_bit(4) == 0 && matches!(mode, AccessMode::Execute))
}

#[derive(Debug, Clone, Error)]
#[error("crash: {error_type}; path: \"{path}\"")]
pub(crate) struct LoadImageError {
    path:       PathBuf,
    error_type: LoadErrorType,
}
impl LoadImageError {
    fn new_no_access(path: &Path) -> Self {
        Self {
            path:       path.to_owned(),
            error_type: LoadErrorType::CouldNotAccess,
        }
    }
    fn new_no_load(path: &Path) -> Self {
        Self {
            path:       path.to_owned(),
            error_type: LoadErrorType::CouldNotLoad,
        }
    }
}

#[derive(Debug, Copy, Clone, Error)]
enum LoadErrorType {
    #[error("could not access file")]
    CouldNotAccess,
    #[error("accessed but could not load file into memory")]
    CouldNotLoad,
}<|MERGE_RESOLUTION|>--- conflicted
+++ resolved
@@ -2,12 +2,7 @@
 #![allow(clippy::cast_possible_truncation)]
 #![deny(unsafe_code)]
 
-<<<<<<< HEAD
-
 use crate::safety::{nth_bit, Interrupt};
-=======
-use crate::{nth_bit, safety::Interrupt};
->>>>>>> 9f6037d4
 use std::{
     fs::File,
     io,
@@ -64,22 +59,10 @@
         Some(Self { memory, page_table_base: 0 })
     }
     pub(crate) fn new(mem_cap: u64) -> Result<Self, MMUInitError> { Self::new_option(mem_cap).ok_or(MMUInitError) }
-<<<<<<< HEAD
-    pub(crate) fn load_image(&mut self, path: &Path) -> anyhow::Result<()> {
-        let mut bin_file = File::open(path)?;
+    pub(crate) fn load_image(&mut self, path: &Path) -> Result<(), LoadImageError> {
+        let mut bin_file = File::open(path).map_err(|_| LoadImageError::new_no_access(path))?;
         let mut memory = &mut *self.memory;
-        io::copy(&mut bin_file, &mut memory)?;
-=======
-    pub(crate) fn load_image(&mut self, path: &Path) -> Result<(), LoadImageError> {
-        let mut bin = File::open(path).map_err(|_| LoadImageError::new_no_access(path))?;
-        let err_op = |_| LoadImageError::new_no_load(path);
-        let bin_size = bin.seek(std::io::SeekFrom::End(0)).map_err(err_op)?;
-        bin.seek(std::io::SeekFrom::Start(0)).map_err(err_op)?;
-        let ret_code = bin.read(&mut self.memory).map_err(err_op)?;
-        if bin_size != ret_code as u64 {
-            Err(LoadImageError::new_no_load(path))?;
-        }
->>>>>>> 9f6037d4
+        io::copy(&mut bin_file, &mut memory).map_err(|_| LoadImageError::new_no_load(path))?;
         Ok(())
     }
 
