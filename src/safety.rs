#![warn(clippy::pedantic)]
#![deny(unsafe_code)]
#![allow(clippy::cast_possible_truncation)]
#![allow(clippy::cast_lossless)]
#![allow(clippy::cast_precision_loss)]
#![allow(clippy::cast_sign_loss)]
#![allow(clippy::cast_possible_wrap)]

use std::{
    fmt::{self, Display},
    ops::{BitAnd, BitOr, BitXor, Not},
};

use crate::comet::StFlag;

pub const fn nth_bit(n: u64) -> u64 {
    1 << n
}

#[allow(unused)]
pub(crate) trait BitFrom<T: Copy>: Copy {
    fn from(value: T) -> Self;
}
#[allow(unused)]
pub(crate) trait BitTo<T: Copy>: Copy {
    fn to(self) -> T;
}
pub(crate) trait BitAccess<T: Copy>: Copy {
    /// # Panics
    ///
    /// May panic if index out of bounds
    fn access(self, index: u8) -> T;

    /// # Panics
    ///
    /// May panic if index out of bounds
    fn write(&mut self, index: u8, value: T);
}
impl<T: Copy> BitFrom<T> for T {
    fn from(value: T) -> Self { value }
}
impl<T: Copy> BitTo<T> for T {
    fn to(self) -> T { self }
}
impl<T: Copy> BitAccess<T> for T {
    fn access(self, index: u8) -> T {
        assert_eq!(index, 0);
        self
    }
    fn write(&mut self, index: u8, value: T) {
        assert_eq!(index, 0);
        *self = value;
    }
}

macro_rules! impl_as {
    ($ty1: ty, $ty2: ty) => {
        impl BitFrom<$ty1> for $ty2 {
            #[inline(always)]
            fn from(value: $ty1) -> Self { value as Self }
        }
        impl BitTo<$ty1> for $ty2 {
            #[inline(always)]
            fn to(self) -> $ty1 { self as $ty1 }
        }
    };
}
impl_as! {u8, u16}
impl_as! {u8, u32}
impl_as! {u8, u64}
impl_as! {u8, usize}
impl_as! {u16, u8}
impl_as! {u16, u32}
impl_as! {u16, u64}
impl_as! {u16, usize}
impl_as! {u32, u8}
impl_as! {u32, u16}
impl_as! {u32, u64}
impl_as! {u32, usize}
impl_as! {u64, u8}
impl_as! {u64, u16}
impl_as! {u64, u32}
impl_as! {u64, usize}
impl_as! {usize, u8}
impl_as! {usize, u16}
impl_as! {usize, u32}
impl_as! {usize, u64}

// Bit access; safe equivalent of pointer hacks. they will all compile to the same thing so it doesn't matter

macro_rules! impl_bit_access {
    (bool, $ty: ident, 1) => {
        impl BitAccess<bool> for $ty {
            #[inline(always)]
            fn access(self, index: u8) -> bool { (self >> (index as Self)) % 2 == 1 }
            #[inline(always)]
            fn write(&mut self, index: u8, value: bool) {
                if value {
                    *self |= (1 << (index as Self))
                } else {
                    *self &= !(1 << (index as Self))
                }
            }
        }
    };
    (Nibble, $ty: ident, 4) => {
        impl BitAccess<Nibble> for $ty {
            #[inline(always)]
            fn access(self, index: u8) -> Nibble { Nibble::from_u8((self >> (index as Self * 4)) as u8) }
            #[inline(always)]
            fn write(&mut self, index: u8, value: Nibble) {
                *self = (*self & !((0x0F as Self) << (index as Self * 4))) | ((value.0 as Self) << (index as Self * 4))
            }
        }
    };
    ($ty1: ident, $ty2: ident, $ty1_bitsize: expr) => {
        impl BitAccess<$ty1> for $ty2 {
            #[inline(always)]
            fn access(self, index: u8) -> $ty1 { (self >> (index as Self * $ty1_bitsize)) as $ty1 }
            #[inline(always)]
            fn write(&mut self, index: u8, value: $ty1) {
                *self = (*self & !(($ty1::MAX as Self) << (index as Self * $ty1_bitsize))) | ((value as Self) << (index as Self * $ty1_bitsize))
            }
        }
    };
}
impl_bit_access! {u8, u16, 8}
impl_bit_access! {u8, u32, 8}
impl_bit_access! {u8, u64, 8}
impl_bit_access! {u8, usize, 8}
impl_bit_access! {u16, u32, 16}
impl_bit_access! {u16, u64, 16}
impl_bit_access! {u16, usize, 16}
impl_bit_access! {u32, u64, 32}

/// Type guaranteed to have no upper bits;
/// Do not use this to store things, only access and write nibbles
/// since it is a u8 underneath.
#[derive(Debug, Clone, Copy, PartialEq, Eq, PartialOrd, Ord)]
pub(crate) struct Nibble(pub(crate) u8);
impl Nibble {
    // pub(crate) const MAX: Self = Nibble(0x0F);
    // pub(crate) const MIN: Self = Nibble(0);
    pub(crate) const fn from_u8(value: u8) -> Self { Self(value & 0x0F) }
    /// Only use this if you're sure the value doesn't have upper bytes.
    pub(crate) const fn from_u8_unchecked(value: u8) -> Self { Self(value) }
    // pub(crate) const fn as_u8(self) -> u8 { self.0 }
    pub(crate) const fn register(self) -> Register { Register(self) }
    pub(crate) const fn try_into_bool(self) -> Option<bool> {
        match self.0 {
            1 => Some(true),
            0 => Some(false),
            _ => None,
        }
    }
}
impl Display for Nibble {
    fn fmt(&self, f: &mut fmt::Formatter<'_>) -> fmt::Result { self.0.fmt(f) }
}
impl BitAnd for Nibble {
    type Output = Self;
    fn bitand(self, rhs: Self) -> Self::Output { Self(self.0 & rhs.0) }
}
impl BitOr for Nibble {
    type Output = Self;
    fn bitor(self, rhs: Self) -> Self::Output { Self(self.0 | rhs.0) }
}
impl BitXor for Nibble {
    type Output = Self;
    fn bitxor(self, rhs: Self) -> Self::Output { Self(self.0 ^ rhs.0) }
}
impl Not for Nibble {
    type Output = Self;
    fn not(self) -> Self::Output { Self(self.0 ^ 0x0F) }
}

macro_rules! impl_from_to_nibble {
    ($ty: ident) => {
        impl From<$ty> for Nibble {
            fn from(value: $ty) -> Self { Nibble::from_u8(value as u8) }
        }
        impl From<Nibble> for $ty {
            fn from(value: Nibble) -> Self { value.0 as Self }
        }
    };
}
impl_from_to_nibble! {u8}
impl_from_to_nibble! {u16}
impl_from_to_nibble! {u32}
impl_from_to_nibble! {u64}
impl_from_to_nibble! {usize}
impl_bit_access! {Nibble, u8, 4}
impl_bit_access! {Nibble, u16, 4}
impl_bit_access! {Nibble, u32, 4}
impl_bit_access! {Nibble, u64, 4}
impl_bit_access! {Nibble, usize, 4}
impl_bit_access! {bool, u8, 1}
impl_bit_access! {bool, u16, 1}
impl_bit_access! {bool, u32, 1}
impl_bit_access! {bool, u64, 1}
impl_bit_access! {bool, usize, 1}
impl BitAccess<bool> for Nibble {
    fn access(self, index: u8) -> bool { self.0.access(index) }
    fn write(&mut self, index: u8, value: bool) {
        if index < 4 {
            self.0.write(index, value);
        }
    }
}

/// ```plain
///     31..28 │ 27..24 │ 23..20 │ 19..16 │           15..8 │            7..0 │
/// E │    rde │    rs1 │    rs2 │   func │            imm8 │          opcode │
/// R │    rde │    rs1 │    rs2 │                    imm12 │          opcode │
/// M │    rde │    rs1 │                             imm16 │          opcode │
/// F │    rde │   func │                             imm16 │          opcode │
/// B │   func │                                      imm20 │          opcode │
/// ```
#[derive(Debug, Clone, Copy)]
pub(crate) struct Instruction(pub(crate) u32);

impl Instruction {
    pub(crate) const fn nth_nibble(self, index: u32) -> Nibble { Nibble::from_u8((self.0 >> (index * 4)) as u8) }
    pub(crate) const fn opcode(self) -> u8 { self.0 as u8 }
    pub(crate) const fn e(self) -> E { E::new(self) }
    pub(crate) const fn r(self) -> R { R::new(self) }
    pub(crate) const fn m(self) -> M { M::new(self) }
    pub(crate) const fn f(self) -> F { F::new(self) }
    pub(crate) const fn b(self) -> B { B::new(self) }
}

/// Struct for destructuring. Do not use to store data.
#[derive(Debug, Clone, Copy)]
pub(crate) struct E {
    pub(crate) imm:  u8,
    pub(crate) func: Nibble,
    pub(crate) rs2:  Register,
    pub(crate) rs1:  Register,
    pub(crate) rd:   Register,
}
impl E {
    pub(crate) const fn new(i: Instruction) -> Self {
        Self {
            imm:  (i.0 >> 8) as u8,
            func: Nibble::from_u8((i.0 >> 16) as u8),
            rs2:  Nibble::from_u8((i.0 >> 20) as u8).register(),
            rs1:  Nibble::from_u8((i.0 >> 24) as u8).register(),
            rd:   Nibble::from_u8_unchecked((i.0 >> 28) as u8).register(),
        }
    }
}
/// Struct for destructuring. Do not use to store data.
#[allow(unused)]
#[derive(Debug, Clone, Copy)]
pub(crate) struct R {
    pub(crate) imm: u16,
    pub(crate) rs2: Register,
    pub(crate) rs1: Register,
    pub(crate) rd:  Register,
}
impl R {
    pub(crate) const fn new(i: Instruction) -> Self {
        Self {
            imm: ((i.0 >> 8) & 0x0FFF) as u16,
            rs2: Nibble::from_u8((i.0 >> 20) as u8).register(),
            rs1: Nibble::from_u8((i.0 >> 24) as u8).register(),
            rd:  Nibble::from_u8_unchecked((i.0 >> 28) as u8).register(),
        }
    }
}
/// Struct for destructuring. Do not use to store data.
#[derive(Debug, Clone, Copy)]
pub(crate) struct M {
    pub(crate) imm: u16,
    pub(crate) rs:  Register,
    pub(crate) rd:  Register,
}
impl M {
    pub(crate) const fn new(i: Instruction) -> Self {
        Self {
            imm: (i.0 >> 8) as u16,
            rs:  Nibble::from_u8((i.0 >> 24) as u8).register(),
            rd:  Nibble::from_u8_unchecked((i.0 >> 28) as u8).register(),
        }
    }
}
/// Struct for destructuring. Do not use to store data.
#[derive(Debug, Clone, Copy)]
pub(crate) struct F {
    pub(crate) imm:  u16,
    pub(crate) func: Nibble,
    pub(crate) rd:   Register,
}
impl F {
    pub(crate) const fn new(i: Instruction) -> Self {
        Self {
            imm:  (i.0 >> 8) as u16,
            func: Nibble::from_u8((i.0 >> 24) as u8),
            rd:   Nibble::from_u8_unchecked((i.0 >> 28) as u8).register(),
        }
    }
}
/// Struct for destructuring. Do not use to store data.
#[derive(Debug, Clone, Copy)]
pub(crate) struct B {
    pub(crate) imm:  u32,
    pub(crate) func: Nibble,
}
impl B {
    pub(crate) const fn new(i: Instruction) -> Self {
        Self {
            imm:  (i.0 >> 8) & 0x000F_FFFF,
            func: Nibble::from_u8_unchecked((i.0 >> 28) as u8),
        }
    }
}

#[allow(clippy::enum_variant_names)]
#[derive(Debug, Clone, Copy)]
pub(crate) enum Interrupt {
    DivideByZero    = 0x00,
    BreakPoint      = 0x01,
    InvalidInstruction = 0x02,
    StackUnderflow  = 0x03,
    UnalignedAccess = 0x04,
    AccessViolation = 0x05,
    InterruptOverflow = 0x06,
}
impl Interrupt {
    /* pub(crate) const fn from_u8(value: u8) -> Result<Self, Interrupt> {
        match value {
            0 => Ok(Self::DivideByZero),
            1 => Ok(Self::BreakPoint),
            2 => Ok(Self::InvalidInstruction),
            3 => Ok(Self::StackUnderflow),
            4 => Ok(Self::UnalignedAccess),
            5 => Ok(Self::AccessViolation),
            6 => Ok(Self::InterruptOverflow),
            _ => Err(Interrupt::InvalidInstruction),
        }
    } */
    pub(crate) const fn from_u16(value: u16) -> Result<Self, Interrupt> {
        match value {
            0 => Ok(Self::DivideByZero),
            1 => Ok(Self::BreakPoint),
            2 => Ok(Self::InvalidInstruction),
            3 => Ok(Self::StackUnderflow),
            4 => Ok(Self::UnalignedAccess),
            5 => Ok(Self::AccessViolation),
            6 => Ok(Self::InterruptOverflow),
            _ => Err(Interrupt::InvalidInstruction),
        }
    }
}

macro_rules! impl_register {
    (impl Register {
        $($NAME: ident = $value: expr;)*
    }) => {
        #[allow(unused)]
        impl Register {
            $(pub(crate) const $NAME: Self = Self(Nibble($value));)*
        }
    };
}

#[derive(Debug, Clone, Copy, PartialEq, Eq)]
pub(crate) struct Register(pub(crate) Nibble);
impl_register! {
    impl Register {
        RZ = 0x0;
        RA = 0x1;
        RB = 0x2;
        RC = 0x3;
        RD = 0x4;
        RE = 0x5;
        RF = 0x6;
        RG = 0x7;
        RH = 0x8;
        RI = 0x9;
        RJ = 0xA;
        RK = 0xB;
        IP = 0xC;
        SP = 0xD;
        FP = 0xE;
        ST = 0xF;
    }
}
impl Display for Register {
<<<<<<< HEAD
    fn fmt(&self, f: &mut fmt::Formatter<'_>) -> fmt::Result {
        let str = match self.0.0 {
=======
    fn fmt(&self, f: &mut std::fmt::Formatter<'_>) -> std::fmt::Result {
        let str = match self.0 .0 {
>>>>>>> 9f6037d4
            0x0 => "RZ",
            0x1 => "RA",
            0x2 => "RB",
            0x3 => "RC",
            0x4 => "RD",
            0x5 => "RE",
            0x6 => "RF",
            0x7 => "RG",
            0x8 => "RH",
            0x9 => "RI",
            0xA => "RJ",
            0xB => "RK",
            0xC => "IP",
            0xD => "SP",
            0xE => "FP",
            0xF => "ST",
            _ => unreachable!(),
        };
        write!(f, "{str}")
    }
}

#[derive(Debug, Clone, Copy)]
pub(crate) struct Port(pub(crate) u16);

#[derive(Debug, Clone, Copy)]
pub(crate) enum BranchCond {
    Ra  = 0x0,
    Eq  = 0x1,
    Ez  = 0x2,
    Lt  = 0x3,
    Le  = 0x4,
    Ltu = 0x5,
    Leu = 0x6,
    Ne  = 0x9,
    Nz  = 0xA,
    Ge  = 0xB,
    Gt  = 0xC,
    Geu = 0xD,
    Gtu = 0xE,
}
impl BranchCond {
    const RA: Nibble = Nibble(Self::Ra as u8);
    const EQ: Nibble = Nibble(Self::Eq as u8);
    const EZ: Nibble = Nibble(Self::Ez as u8);
    const LT: Nibble = Nibble(Self::Lt as u8);
    const LE: Nibble = Nibble(Self::Le as u8);
    const LTU: Nibble = Nibble(Self::Ltu as u8);
    const LEU: Nibble = Nibble(Self::Leu as u8);
    const NE: Nibble = Nibble(Self::Ne as u8);
    const NZ: Nibble = Nibble(Self::Nz as u8);
    const GE: Nibble = Nibble(Self::Ge as u8);
    const GT: Nibble = Nibble(Self::Gt as u8);
    const GEU: Nibble = Nibble(Self::Geu as u8);
    const GTU: Nibble = Nibble(Self::Gtu as u8);
    pub(crate) const fn new(value: Nibble) -> Result<Self, Interrupt> {
        match value {
            Self::RA => Ok(Self::Ra),
            Self::EQ => Ok(Self::Eq),
            Self::EZ => Ok(Self::Ez),
            Self::LT => Ok(Self::Lt),
            Self::LE => Ok(Self::Le),
            Self::LTU => Ok(Self::Ltu),
            Self::LEU => Ok(Self::Leu),
            Self::NE => Ok(Self::Ne),
            Self::NZ => Ok(Self::Nz),
            Self::GE => Ok(Self::Ge),
            Self::GT => Ok(Self::Gt),
            Self::GEU => Ok(Self::Geu),
            Self::GTU => Ok(Self::Gtu),
            _ => Err(Interrupt::InvalidInstruction),
        }
    }
    pub(crate) fn cond(self, get_flag: impl Fn(StFlag) -> bool) -> bool {
        match self {
            Self::Ra => true,
            Self::Eq => get_flag(StFlag::EQUAL),
            Self::Ez => get_flag(StFlag::ZERO),
            Self::Lt => get_flag(StFlag::LESS),
            Self::Le => get_flag(StFlag::LESS) || get_flag(StFlag::EQUAL),
            Self::Ltu => get_flag(StFlag::LESS_UNSIGNED),
            Self::Leu => get_flag(StFlag::LESS_UNSIGNED) || get_flag(StFlag::EQUAL),
            Self::Ne => !get_flag(StFlag::EQUAL),
            Self::Nz => !get_flag(StFlag::ZERO),
            Self::Ge => !get_flag(StFlag::LESS),
            Self::Gt => !get_flag(StFlag::LESS) && !get_flag(StFlag::EQUAL),
            Self::Geu => !get_flag(StFlag::LESS_UNSIGNED),
            Self::Gtu => !get_flag(StFlag::LESS_UNSIGNED) && !get_flag(StFlag::EQUAL),
        }
    }
}

#[derive(Debug, Clone, Copy)]
pub(crate) enum LiType {
    Lli   = 0,
    Llis  = 1,
    Lui   = 2,
    Luis  = 3,
    Lti   = 4,
    Ltis  = 5,
    Ltui  = 6,
    Ltuis = 7,
}
impl LiType {
    pub(crate) const fn new(value: Nibble) -> Result<Self, Interrupt> {
        match value {
            Nibble(0) => Ok(Self::Lli),
            Nibble(1) => Ok(Self::Llis),
            Nibble(2) => Ok(Self::Lui),
            Nibble(3) => Ok(Self::Luis),
            Nibble(4) => Ok(Self::Lti),
            Nibble(5) => Ok(Self::Ltis),
            Nibble(6) => Ok(Self::Ltui),
            Nibble(7) => Ok(Self::Ltuis),
            _ => Err(Interrupt::InvalidInstruction),
        }
    }
}
#[derive(Debug, Clone, Copy)]
pub(crate) enum FloatPrecision {
    F16,
    F32,
    F64,
}
impl FloatPrecision {
    pub(crate) const fn new(value: Nibble) -> Result<Self, Interrupt> {
        match value {
            Nibble(0) => Ok(Self::F16),
            Nibble(1) => Ok(Self::F32),
            Nibble(2) => Ok(Self::F64),
            _ => Err(Interrupt::InvalidInstruction),
        }
    }
}
#[derive(Debug, Clone, Copy)]
pub(crate) struct FloatCastType {
    pub(crate) to:   FloatPrecision,
    pub(crate) from: FloatPrecision,
}
impl FloatCastType {
    pub(crate) fn new(value: Nibble) -> Result<Self, Interrupt> {
        Ok(Self {
            to:   FloatPrecision::new(Nibble(value.0 & 0x11))?,
            from: FloatPrecision::new(Nibble(value.0 >> 2))?,
        })
    }
}

impl From<u64> for Port {
    fn from(value: u64) -> Self { Port(value as u16) }
}<|MERGE_RESOLUTION|>--- conflicted
+++ resolved
@@ -387,13 +387,8 @@
     }
 }
 impl Display for Register {
-<<<<<<< HEAD
     fn fmt(&self, f: &mut fmt::Formatter<'_>) -> fmt::Result {
         let str = match self.0.0 {
-=======
-    fn fmt(&self, f: &mut std::fmt::Formatter<'_>) -> std::fmt::Result {
-        let str = match self.0 .0 {
->>>>>>> 9f6037d4
             0x0 => "RZ",
             0x1 => "RA",
             0x2 => "RB",
